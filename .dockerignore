--- conflicted
+++ resolved
@@ -5,7 +5,3 @@
 *.sqlite
 .vscode
 .env
-<<<<<<< HEAD
-
-=======
->>>>>>> 56c20218
