--- conflicted
+++ resolved
@@ -21,19 +21,12 @@
     postgres_server: str = Field(default='localhost', description="PostgreSQL server address")
     postgres_port: str = Field(default='5432', description="PostgreSQL port")
     postgres_db: str = Field(default='myappdb', description="PostgreSQL database name")
-<<<<<<< HEAD
-    
-    # Discord configuration
-    discord_bot_token: str = Field(default='NONE', description="Discord bot token")
-    discord_channel_id: int = Field(default=1234567890, description="Default Discord channel ID for the bot to interact", example=1234567890)
-=======
     # Discord configuration
     discord_bot_token: str = Field(default='NONE', description="Discord bot token")
     discord_channel_id: int = Field(default=1234567890, description="Default Discord channel ID for the bot to interact", example=1234567890)
     #Open AI Key 
->>>>>>> 56c20218
     openai_api_key: str = Field(default='NONE', description="Open AI Api Key")
-
+    max_login_attempts: int = Field(default=5, description="Max Login Attempts", example=5)
     class Config:
         env_file = ".env"  # Path to the .env file
         env_file_encoding = 'utf-8'
